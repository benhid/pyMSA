import itertools
import logging
import math
from collections import Counter

from pymsa.substitutionmatrix import SubstitutionMatrix, PAM250

logging.basicConfig(level=logging.INFO)
logger = logging.getLogger(__name__)


class Score:
    """ Class representing MSA (Multiple Sequence Alignment) scores
    
    Requirements:
    - All the sequences in an msa must be aligned
    - The gap character is '-'
    """
    def __init__(self):
        pass

    def compute(self, sequences: list) -> float:
        """ Compute the score.
        :param sequences: List of sequences (as strings).
        :return: Value of the score.
        """
        if not all(len(sequence) == len(sequences[0]) for sequence in sequences):
            raise Exception("All the sequences in the MSA must be aligned!")

        return self._compute(sequences)

    def _compute(self, sequences: list) -> float:
        pass

    def _get_score_of_two_chars(self, substitution_matrix: SubstitutionMatrix, char_a: str, char_b: str) -> int:
        """ Return the score of two chars using the substituion matrix.
        :param substitution_matrix: Matrix of scores such as PAM250, Blosum62, etc.
        :param char_a: First char.
        :param char_b: Second char.
        :return: Value of the score.
        """
        return int(substitution_matrix.get_distance(char_a, char_b))

    def get_name(self) -> str:
        return type(self).__name__

<<<<<<< HEAD

class Entropy(Score):

    def _compute(self, sequences: list) -> float:
=======
    def _raiser(self, e) -> Exception:
        raise Exception(e)


class Entropy(Score):
    def compute(self, sequences: list) -> float:
>>>>>>> 53fc9af6
        length_of_sequence = len(sequences[0])
        column = []
        final_score = 0

        for k in range(length_of_sequence):
            for sequence in sequences:
                column.append(sequence[k])
            column_chars_and_frequencies = self.get_words_frequencies(column)
            final_score += self.get_column_entropy(column_chars_and_frequencies)
            column.clear()

        return final_score

    def get_words_frequencies(self, words: list) -> dict:
        """ Get dictionary of words frequencies of a list of words. """
        word_freq = [words.count(w)/len(words) for w in words]
        return dict(zip(words, word_freq))

    def get_column_entropy(self, column: dict) -> float:
        """ Calculates the Minimum Entropy for the current column. """
        current_entropy = 0

        for key, value in column.items():
            current_entropy += value * math.log(value)
            logger.debug('Character {0}, frecuency: {1}, entropy: {2})'.format(key, value, value * math.log(value)))

        return current_entropy


class Star(Score):
    def __init__(self, substitution_matrix: SubstitutionMatrix = PAM250()):
        super().__init__()
        self.substitution_matrix = substitution_matrix

    def _compute(self, sequences: list) -> int:
        length_of_sequence = len(sequences[0])
        column = []
        final_score = 0

        for k in range(length_of_sequence):
            for sequence in sequences:
                column.append(sequence[k])
            final_score += self.get_score_of_k_column(column)
            column.clear()

        return final_score

    def get_score_of_k_column(self, column: list) -> int:
        """ Compare the most frequent element of the list 'column' with the others only one time.

        :param column: List of chars.
        :return: Score of two chars.
        """
        score_of_column = 0
        most_frequent_char = Counter(column).most_common(1)[0][0]

        for char in column:
            score_of_column += self._get_score_of_two_chars(self.substitution_matrix, most_frequent_char, char)

        logger.debug('Score of column: {0}'.format(score_of_column))
        return score_of_column


class SumOfPairs(Score):
    def __init__(self, substitution_matrix: SubstitutionMatrix = PAM250()):
        super().__init__()
        self.substitution_matrix = substitution_matrix

    def _compute(self, sequences: list) -> int:
        length_of_sequence = len(sequences[0])
        column = []
        final_score = 0

        for k in range(length_of_sequence):
            for sequence in sequences:
                column.append(sequence[k])
            final_score += self.get_score_of_k_column(column)
            column.clear()

        return final_score

    def get_score_of_k_column(self, column: list) -> int:
        """ Compare the most frequent element of the list 'column' with the others only one time. """
        score_of_column = 0

        for char_a, char_b in self.possible_combinations(column):
            score_of_column += self._get_score_of_two_chars(self.substitution_matrix, char_a, char_b)

        logger.debug('Score of column: {0}'.format(score_of_column))
        return score_of_column

    def possible_combinations(self, column) -> itertools.combinations:
        return itertools.combinations(column, 2)


class PercentageOfNonGaps(Score):
<<<<<<< HEAD

    def _compute(self, sequences: list) -> float:
=======
    def compute(self, sequences: list) -> float:
>>>>>>> 53fc9af6
        length_of_sequence = len(sequences[0])
        no_of_gaps = 0

        for sequence in sequences:
            no_of_gaps += sequence.count('-')

        logger.debug('Total number of gaps: {0}'.format(no_of_gaps))
        logger.debug('Total number of non-gaps: {0}'.format(length_of_sequence*2 - no_of_gaps))

        return 100 - (no_of_gaps / (length_of_sequence * len(sequences)) * 100)


class PercentageOfTotallyConservedColumns(Score):
<<<<<<< HEAD

    def _compute(self, sequences: list) -> float:
=======
    def compute(self, sequences: list) -> float:
>>>>>>> 53fc9af6
        length_sequence = len(sequences[0])
        no_of_conserved_columns = 0
        column = []

        for k in range(length_sequence):
            for sequence in sequences:
                column.append(sequence[k])
            if len(set(column)) <= 1:
                no_of_conserved_columns += 1
            column.clear()

        logger.debug('Total number of conserved columns: {0} out of {1}'.format(no_of_conserved_columns, length_sequence))

        return no_of_conserved_columns / length_sequence * 100<|MERGE_RESOLUTION|>--- conflicted
+++ resolved
@@ -44,19 +44,10 @@
     def get_name(self) -> str:
         return type(self).__name__
 
-<<<<<<< HEAD
-
+      
 class Entropy(Score):
 
     def _compute(self, sequences: list) -> float:
-=======
-    def _raiser(self, e) -> Exception:
-        raise Exception(e)
-
-
-class Entropy(Score):
-    def compute(self, sequences: list) -> float:
->>>>>>> 53fc9af6
         length_of_sequence = len(sequences[0])
         column = []
         final_score = 0
@@ -153,12 +144,8 @@
 
 
 class PercentageOfNonGaps(Score):
-<<<<<<< HEAD
 
     def _compute(self, sequences: list) -> float:
-=======
-    def compute(self, sequences: list) -> float:
->>>>>>> 53fc9af6
         length_of_sequence = len(sequences[0])
         no_of_gaps = 0
 
@@ -172,12 +159,8 @@
 
 
 class PercentageOfTotallyConservedColumns(Score):
-<<<<<<< HEAD
 
     def _compute(self, sequences: list) -> float:
-=======
-    def compute(self, sequences: list) -> float:
->>>>>>> 53fc9af6
         length_sequence = len(sequences[0])
         no_of_conserved_columns = 0
         column = []
